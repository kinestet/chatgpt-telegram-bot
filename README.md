--- conflicted
+++ resolved
@@ -41,71 +41,18 @@
 ## Getting started
 
 ### Configuration
-<<<<<<< HEAD
-Customize the configuration by copying `.env.example` and renaming it to `.env`, then editing the parameters as desired:
-```bash
-OPENAI_API_KEY="YOUR_OPENAI_API_KEY"
-TELEGRAM_BOT_TOKEN="YOUR_TELEGRAM_BOT_TOKEN"
-
-# Optional parameters
-ALLOWED_TELEGRAM_USER_IDS="USER_ID_1,USER_ID_2,..." # Defaults to "*" (everyone)
-MONTHLY_USER_BUDGETS="BUDGET_USER_ID_1,BUDGET_USER_ID_2,..." # Defaults to "*" (no restrictions)
-MONTHLY_GUEST_BUDGET="20.0" # Defaults to 100.0
-PROXY="YOUR_PROXY" # e.g. "http://localhost:8080", defaults to none
-OPENAI_MODEL="gpt-3.5-turbo" # Defaults to gpt-3.5-turbo
-ASSISTANT_PROMPT="Custom prompt" # Defaults to "You are a helpful assistant."
-SHOW_USAGE=true # Defaults to false
-MAX_TOKENS=2000 # Defaults to 1200
-MAX_HISTORY_SIZE=15 # Defaults to 10
-MAX_CONVERSATION_AGE_MINUTES=120 # Defaults to 180 (3h)
-VOICE_REPLY_WITH_TRANSCRIPT_ONLY=false # Defaults to true
-N_CHOICES=1 # Defaults to 1
-TEMPERATURE=1.0 # Defaults to 1.0
-PRESENCE_PENALTY=0 # Defaults to 0
-FREQUENCY_PENALTY=0 # Defaults to 0
-IMAGE_SIZE="256x256" # Defaults to 512x512
-GROUP_TRIGGER_KEYWORD="@bot" # Defaults to "" (no keyword required)
-IGNORE_GROUP_TRANSCRIPTIONS=true # Whether transcriptions should be ignored in group chats. Defaults to true
-TOKEN_PRICE=0.002 # Defaults to 0.002, current price: https://openai.com/pricing
-IMAGE_PRICES="0.016,0.018,0.02" # Defaults to OpenAI Dall-E pricing for sizes 256x256,512x512,1024x1024
-TRANSCRIPTION_PRICE=0.006 # Defaults to minute price of OpenAI Whisper of 0.006
-```
-* `OPENAI_API_KEY`: Your OpenAI API key, you can get it from [here](https://platform.openai.com/account/api-keys)
-* `TELEGRAM_BOT_TOKEN`: Your Telegram bot's token, obtained using [BotFather](http://t.me/botfather) (see [tutorial](https://core.telegram.org/bots/tutorial#obtain-your-bot-token))
-* `ALLOWED_TELEGRAM_USER_IDS`: A comma-separated list of Telegram user IDs that are allowed to interact with the bot (use [getidsbot](https://t.me/getidsbot) to find your user ID). First USER_ID has access to admin commands. **Note**: by default, *everyone* is allowed (`*`) and has access to admin commands.
-* `MONTHLY_USER_BUDGETS`: A comma-separated list of $-amounts per user from list `ALLOWED_TELEGRAM_USER_IDS` to set custom usage limit of OpenAI API costs for each. **Note**: by default, *no limits* for anyone (`*`)
-* `MONTHLY_GUEST_BUDGET`: $-amount as usage limit for all guest users. Guest users are users in group chats that are not in the `ALLOWED_TELEGRAM_USER_IDS` list. Value is ignored if no usage limits are set in user budgets (`MONTHLY_USER_BUDGETS`="*")
-* `PROXY`: Proxy to be used for OpenAI and Telegram bot
-* `OPENAI_MODEL`: Define which OpenAI model to use (default is `gpt-3.5-turbo`)
-* `ASSISTANT_PROMPT`: A system message that sets the tone and controls the behavior of the assistant
-* `SHOW_USAGE`: Whether to show OpenAI token usage information after each response
-* `MAX_TOKENS`: Upper bound on how many tokens the ChatGPT API will return
-* `MAX_HISTORY_SIZE`: Max number of messages to keep in memory, after which the conversation will be summarised to avoid excessive token usage ([#34](https://github.com/n3d1117/chatgpt-telegram-bot/issues/34))
-* `MAX_CONVERSATION_AGE_MINUTES`: Maximum number of minutes a conversation should live, after which the conversation will be reset to avoid excessive token usage
-* `VOICE_REPLY_WITH_TRANSCRIPT_ONLY`: Whether to answer to voice messages with the transcript only or with a ChatGPT response of the transcript ([#38](https://github.com/n3d1117/chatgpt-telegram-bot/issues/38))
-* `N_CHOICES`: Number of answers to generate for each input message
-* `TEMPERATURE`: Number between 0 and 2. Higher values like 0.8 will make the output more random, while lower values like 0.2 will make it more focused and deterministic
-* `PRESENCE_PENALTY`: Number between -2.0 and 2.0. Positive values penalize new tokens based on whether they appear in the text so far, increasing the model's likelihood to talk about new topics
-* `FREQUENCY_PENALTY`: Number between -2.0 and 2.0. Positive values penalize new tokens based on their existing frequency in the text so far, decreasing the model's likelihood to repeat the same line verbatim
-* `IMAGE_SIZE`: The DALL·E generated image size. Allowed values: "256x256", "512x512", or "1024x1024"
-* `GROUP_TRIGGER_KEYWORD`: If set, the bot will only respond to messages that start with this keyword. This is useful for bots added to groups with privacy mode disabled. **Note**: by default, *no keyword* is required (`""`)
-* `IGNORE_GROUP_TRANSCRIPTIONS`: If set to true, the bot will not process transcriptions in group chats
-* `TOKEN_PRICE`: USD-price per 1000 tokens for cost information in usage statistics. Defaults to [OpenAI price](https://openai.com/pricing) for gpt-3.5-turbo
-* `IMAGE_PRICES`: A comma-separated list with 3 elements of prices for the different image sizes 256x256, 512x512 and 1024x1024. Defaults to [OpenAI prices](https://openai.com/pricing) for Dall-E.
-* `TRANSCRIPTION_PRICE`: USD-price for one minute of audio transcription. Defaults to [OpenAI price](https://openai.com/pricing) for Whisper
-=======
 Customize the configuration by copying `.env.example` and renaming it to `.env`, then editing the required parameters as desired:
 
 | Parameter                   | Description                                                                                                                                                                                             |
 |-----------------------------|---------------------------------------------------------------------------------------------------------------------------------------------------------------------------------------------------------|
 | `OPENAI_API_KEY`            | Your OpenAI API key, you can get it from [here](https://platform.openai.com/account/api-keys)                                                                                                           |
 | `TELEGRAM_BOT_TOKEN`        | Your Telegram bot's token, obtained using [BotFather](http://t.me/botfather) (see [tutorial](https://core.telegram.org/bots/tutorial#obtain-your-bot-token))                                            |
-| `ALLOWED_TELEGRAM_USER_IDS` | A comma-separated list of Telegram user IDs that are allowed to interact with the bot (use [getidsbot](https://t.me/getidsbot) to find your user ID). **Note**: by default, *everyone* is allowed (`*`) |
+| `ALLOWED_TELEGRAM_USER_IDS` | A comma-separated list of Telegram user IDs that are allowed to interact with the bot (use [getidsbot](https://t.me/getidsbot) to find your user ID). First USER_ID has access to admin commands. **Note**: by default, *everyone* is allowed and has access to admin commands (`*`)|
 
 ### Optional configuration
 | Parameter                          | Description                                                                                                                                                                                                                      | Default value                  |
 |------------------------------------|----------------------------------------------------------------------------------------------------------------------------------------------------------------------------------------------------------------------------------|--------------------------------|
-| `MONTHLY_USER_BUDGETS`             | A comma-separated list of $-amounts per user from list `ALLOWED_TELEGRAM_USER_IDS` to set custom usage limit of OpenAI API costs for each. **Note**: by default, *no limits* for anyone (`*`)                                    | `*`                            |
+| `MONTHLY_USER_BUDGETS`             | A comma-separated list of $-amounts per user from list `ALLOWED_TELEGRAM_USER_IDS` to set custom usage limit of OpenAI API costs for each.  **Note**: by default, *no limits* for anyone (`*`)                                    | `*`                            |
 | `MONTHLY_GUEST_BUDGET`             | $-amount as usage limit for all guest users. Guest users are users in group chats that are not in the `ALLOWED_TELEGRAM_USER_IDS` list. Value is ignored if no usage limits are set in user budgets (`MONTHLY_USER_BUDGETS`="*") | `100.0`                        |
 | `PROXY`                            | Proxy to be used for OpenAI and Telegram bot (e.g. `http://localhost:8080`)                                                                                                                                                      | -                              |
 | `OPENAI_MODEL`                     | The OpenAI model to use for generating responses                                                                                                                                                                                 | `gpt-3.5-turbo`                |
@@ -125,7 +72,6 @@
 | `TOKEN_PRICE`                      | $-price per 1000 tokens used to compute cost information in usage statistics (https://openai.com/pricing)                                                                                                                        | 0.002                          |
 | `IMAGE_PRICES`                     | A comma-separated list with 3 elements of prices for the different image sizes: 256x256, 512x512 and 1024x1024                                                                                                                   | "0.016,0.018,0.02"             |
 | `TRANSCRIPTION_PRICE`              | USD-price for one minute of audio transcription                                                                                                                                                                                  | 0.006                          |
->>>>>>> 5d2c2887
 
 Check out the [official API reference](https://platform.openai.com/docs/api-reference/chat) for more details.
 
